// Copyright 2024 IOTA Stiftung.
// SPDX-License-Identifier: Apache-2.0.
import {
	Credential,
	Duration,
	EdDSAJwsVerifier,
	FailFast,
	IdentityClient,
	IotaDID,
	IotaDocument,
	Jwk,
	JwkMemStore,
	JwkType,
	JwsAlgorithm,
	JwsSignatureOptions,
	Jwt,
	JwtCredentialValidationOptions,
	JwtCredentialValidator,
	JwtPresentationOptions,
	JwtPresentationValidationOptions,
	JwtPresentationValidator,
	KeyIdMemStore,
	MethodDigest,
	MethodScope,
	Presentation,
	Resolver,
	RevocationBitmap,
	Service,
	Storage,
	StorageSigner,
	SubjectHolderRelationship,
	Timestamp,
<<<<<<< HEAD
	JwtCredentialValidator,
	JwtCredentialValidationOptions,
	FailFast,
	Jwk,
	MethodDigest,
	EdDSAJwsVerifier,
	JwkType,
	Jwt,
	type CreateProposal,
	type UpdateDid,
	type OnChainIdentity,
	type ControllerToken,
	type IJwkParams,
=======
	VerificationMethod,
>>>>>>> 6354bf6b
	type DIDUrl,
	type ICredential,
	type IJwkParams,
	type IPresentation
} from "@iota/identity-wasm/node/index.js";
<<<<<<< HEAD

import type { TransactionBuilder } from "@iota/iota-interaction-ts/node/transaction_internal.js";
import { IotaClient } from "@iota/iota-sdk/client";
=======
>>>>>>> 6354bf6b
import {
	BaseError,
	Converter,
	GeneralError,
	Guards,
	HexHelper,
	Is,
	NotFoundError,
	ObjectHelper,
	Url,
	Urn
} from "@twin.org/core";
import type { IJsonLdContextDefinitionRoot, IJsonLdNodeObject } from "@twin.org/data-json-ld";
import { Iota } from "@twin.org/dlt-iota";
import { DocumentHelper, type IIdentityConnector } from "@twin.org/identity-models";
import { nameof } from "@twin.org/nameof";
import {
	DidVerificationMethodType,
	ProofHelper,
	ProofTypes,
	type IDidDocument,
	type IDidDocumentVerificationMethod,
	type IDidService,
	type IDidVerifiableCredential,
	type IDidVerifiablePresentation,
	type IProof
} from "@twin.org/standards-w3c-did";
import { VaultConnectorFactory, VaultKeyType, type IVaultConnector } from "@twin.org/vault-models";
import { Jwk as JwkHelper } from "@twin.org/web";
import type { IGasStationCreatedObject } from "./models/IGasStationCreatedObject";
import type { IGasStationTransactionResult } from "./models/IGasStationTransactionResult";
import type { IIdentityBuilder } from "./models/IIdentityBuilder";
import type { IIdentityTransactionResult } from "./models/IIdentityTransactionResult";
import type { IIotaIdentityConnectorConfig } from "./models/IIotaIdentityConnectorConfig";
import type { IIotaIdentityConnectorConstructorOptions } from "./models/IIotaIdentityConnectorConstructorOptions";
import { IotaIdentityUtils } from "./utils/iotaIdentityUtils";

/**
 * Class for performing identity operations on IOTA.
 */
export class IotaIdentityConnector implements IIdentityConnector {
	/**
	 * The namespace supported by the identity connector.
	 */
	public static readonly NAMESPACE: string = "iota";

	/**
	 * Runtime name for the class.
	 */
	public readonly CLASS_NAME: string = nameof<IotaIdentityConnector>();

	/**
	 * The vault for the keys.
	 * @internal
	 */
	private readonly _vaultConnector: IVaultConnector;

	/**
	 * The configuration to use for IOTA operations.
	 * @internal
	 */
	private readonly _config: IIotaIdentityConnectorConfig;

	/**
	 * The wallet address index to use for funding.
	 * @internal
	 */
	private readonly _walletAddressIndex: number;

	/**
	 * Gas budget for transactions.
	 * @internal
	 */
	private readonly _gasBudget: number;

	/**
	 * Create a new instance of IotaIdentityConnector.
	 * @param options The options for the identity connector.
	 */
	constructor(options: IIotaIdentityConnectorConstructorOptions) {
		Guards.object(this.CLASS_NAME, nameof(options), options);
		Guards.object<IIotaIdentityConnectorConfig>(
			this.CLASS_NAME,
			nameof(options.config),
			options.config
		);
		Guards.object<IIotaIdentityConnectorConfig["clientOptions"]>(
			this.CLASS_NAME,
			nameof(options.config.clientOptions),
			options.config.clientOptions
		);
		this._vaultConnector = VaultConnectorFactory.get(options.vaultConnectorType ?? "vault");

		this._config = options.config;

<<<<<<< HEAD
		this._gasBudget = this._config.gasBudget ?? 1_000_000_000;
=======
		this._gasBudget = 1000000000n;
>>>>>>> 6354bf6b
		this._walletAddressIndex = options.config.walletAddressIndex ?? 0;

		Iota.populateConfig(this._config);
	}

	/**
	 * Create a new document.
	 * @param controller The controller of the identity who can make changes.
	 * @returns The created document.
	 */
	public async createDocument(controller: string): Promise<IDidDocument> {
		Guards.stringValue(this.CLASS_NAME, nameof(controller), controller);

		try {
			const identityClient = await this.getIdentityClient(controller);
			const networkHrp = identityClient.network();
			const document = new IotaDocument(networkHrp);

			const revocationBitmap = new RevocationBitmap();
			const revocationServiceId = document.id().join("#revocation");
			document.insertService(revocationBitmap.toService(revocationServiceId));

			const executionResult = await this.executeIdentityTransaction(
				controller,
				identityClient.createIdentity(document)
			);

			const did = this.extractDidFromExecutionResult(executionResult, networkHrp);

			// For gas station transactions, we may need to wait for the transaction to be fully confirmed
			const resolved = await this.resolveDIDWithRetry(identityClient, did);

			const docJson = resolved.toJSON() as { doc: IDidDocument };

			return docJson.doc;
		} catch (error) {
			throw new GeneralError(
				this.CLASS_NAME,
				"createDocumentFailed",
				undefined,
				Iota.extractPayloadError(error)
			);
		}
	}

	/**
	 * Add a verification method to the document in JSON Web key Format.
	 * @param controller The controller of the identity who can make changes.
	 * @param documentId The id of the document to add the verification method to.
	 * @param verificationMethodType The type of the verification method to add.
	 * @param verificationMethodId The id of the verification method, if undefined uses the kid of the generated JWK.
	 * @returns The verification method.
	 * @throws NotFoundError if the id can not be resolved.
	 * @throws NotSupportedError if the platform does not support multiple keys.
	 */
	public async addVerificationMethod(
		controller: string,
		documentId: string,
		verificationMethodType: DidVerificationMethodType,
		verificationMethodId?: string
	): Promise<IDidDocumentVerificationMethod> {
		Guards.stringValue(this.CLASS_NAME, nameof(controller), controller);
		Guards.stringValue(this.CLASS_NAME, nameof(documentId), documentId);
		Guards.arrayOneOf<DidVerificationMethodType>(
			this.CLASS_NAME,
			nameof(verificationMethodType),
			verificationMethodType,
			Object.values(DidVerificationMethodType)
		);
		try {
			const identityClient = await this.getIdentityClient(controller);
			const document = await identityClient.resolveDid(IotaDID.parse(documentId));
			if (Is.undefined(document)) {
				throw new NotFoundError(this.CLASS_NAME, "documentNotFound", documentId);
			}

			const identity = await identityClient.getIdentity(this.extractAliasId(documentId));
			const identityOnChain = identity.toFullFledged();
			if (Is.undefined(identityOnChain)) {
				throw new NotFoundError(this.CLASS_NAME, "identityNotFound", identityOnChain);
			}

			const tempKeyId = `${controller}/temp-vm-${Date.now()}`;
			const verificationPublicKey = await this._vaultConnector.createKey(
				tempKeyId,
				VaultKeyType.Ed25519
			);

			const jwkParams = await JwkHelper.fromEd25519Public(verificationPublicKey);
			const jwk = new Jwk(jwkParams as IJwkParams);

			const methodId = `#${verificationMethodId ?? (await JwkHelper.generateKid(jwkParams))}`;

			await this._vaultConnector.renameKey(tempKeyId, `${controller}/${methodId.slice(1)}`);

			const method = VerificationMethod.newFromJwk(document.id(), jwk, methodId);
			const methods = document.methods();
			const existingMethod = methods.find(m => m.id().toString() === method.id().toString());

			if (existingMethod) {
				document.removeMethod(method.id());
			}

			if (verificationMethodType === "verificationMethod") {
				document.insertMethod(method, MethodScope.VerificationMethod());
			} else if (verificationMethodType === "authentication") {
				document.insertMethod(method, MethodScope.Authentication());
			} else if (verificationMethodType === "assertionMethod") {
				document.insertMethod(method, MethodScope.AssertionMethod());
			} else if (verificationMethodType === "keyAgreement") {
				document.insertMethod(method, MethodScope.KeyAgreement());
			} else if (verificationMethodType === "capabilityDelegation") {
				document.insertMethod(method, MethodScope.CapabilityDelegation());
			} else if (verificationMethodType === "capabilityInvocation") {
				document.insertMethod(method, MethodScope.CapabilityInvocation());
			}

			const controllerToken = await identityOnChain.getControllerToken(identityClient);
			if (Is.empty(controllerToken)) {
				throw new GeneralError(this.CLASS_NAME, "missingControllerToken");
			}

			await this.executeDocumentUpdate(controller, identityOnChain, document, controllerToken);

			return method.toJSON() as IDidDocumentVerificationMethod;
		} catch (error) {
			throw new GeneralError(
				this.CLASS_NAME,
				"addVerificationMethodFailed",
				undefined,
				Iota.extractPayloadError(error)
			);
		}
	}

	/**
	 * Remove a verification method from the document.
	 * @param controller The controller of the identity who can make changes.
	 * @param verificationMethodId The id of the verification method.
	 * @returns Nothing.
	 * @throws NotFoundError if the id can not be resolved.
	 * @throws NotSupportedError if the platform does not support multiple revocable keys.
	 */
	public async removeVerificationMethod(
		controller: string,
		verificationMethodId: string
	): Promise<void> {
		Guards.stringValue(this.CLASS_NAME, nameof(controller), controller);
		Guards.stringValue(this.CLASS_NAME, nameof(verificationMethodId), verificationMethodId);

		try {
			const idParts = DocumentHelper.parseId(verificationMethodId);
			if (Is.empty(idParts.fragment)) {
				throw new NotFoundError(this.CLASS_NAME, "missingDid", verificationMethodId);
			}

			const identityClient = await this.getIdentityClient(controller);
			const document = await identityClient.resolveDid(IotaDID.parse(idParts.id));

			if (Is.undefined(document)) {
				throw new NotFoundError(this.CLASS_NAME, "documentNotFound", idParts.id);
			}

			const methods = document.methods();
			const method = methods.find(m => m.id().toString() === verificationMethodId);
			if (!method) {
				throw new NotFoundError(
					this.CLASS_NAME,
					"verificationMethodNotFound",
					verificationMethodId
				);
			}

			document.removeMethod(method.id());

			const identity = await identityClient.getIdentity(this.extractAliasId(idParts.id));
			const identityOnChain = identity.toFullFledged();
			if (Is.undefined(identityOnChain)) {
				throw new NotFoundError(this.CLASS_NAME, "identityNotFound", verificationMethodId);
			}

			const controllerToken = await identityOnChain.getControllerToken(identityClient);
			if (Is.empty(controllerToken)) {
				throw new GeneralError(this.CLASS_NAME, "missingControllerToken");
			}

			await this.executeDocumentUpdate(controller, identityOnChain, document, controllerToken);
		} catch (error) {
			throw new GeneralError(
				this.CLASS_NAME,
				"removeVerificationMethodFailed",
				undefined,
				Iota.extractPayloadError(error)
			);
		}
	}

	/**
	 * Add a service to the document.
	 * @param controller The controller of the identity who can make changes.
	 * @param documentId The id of the document to add the service to.
	 * @param serviceId The id of the service.
	 * @param serviceType The type of the service.
	 * @param serviceEndpoint The endpoint for the service.
	 * @returns The service.
	 * @throws NotFoundError if the id can not be resolved.
	 */
	public async addService(
		controller: string,
		documentId: string,
		serviceId: string,
		serviceType: string | string[],
		serviceEndpoint: string | string[]
	): Promise<IDidService> {
		Guards.stringValue(this.CLASS_NAME, nameof(controller), controller);
		Guards.stringValue(this.CLASS_NAME, nameof(documentId), documentId);
		Guards.stringValue(this.CLASS_NAME, nameof(serviceId), serviceId);
		Guards.stringValue(this.CLASS_NAME, nameof(serviceType), serviceType);
		Guards.stringValue(this.CLASS_NAME, nameof(serviceEndpoint), serviceEndpoint);

		try {
			const identityClient = await this.getIdentityClient(controller);
			const document = await identityClient.resolveDid(IotaDID.parse(documentId));
			if (Is.undefined(document)) {
				throw new NotFoundError(this.CLASS_NAME, "documentNotFound", documentId);
			}

			const identity = await identityClient.getIdentity(this.extractAliasId(documentId));
			const identityOnChain = identity.toFullFledged();
			if (Is.undefined(identityOnChain)) {
				throw new NotFoundError(this.CLASS_NAME, "identityNotFound", identityOnChain);
			}

			const service = new Service({
				id: `${document.id()}#${serviceId}`,
				type: serviceType,
				serviceEndpoint
			});

			document.insertService(service);

			const controllerToken = await identityOnChain.getControllerToken(identityClient);
			if (Is.empty(controllerToken)) {
				throw new GeneralError(this.CLASS_NAME, "missingControllerToken");
			}

			await this.executeDocumentUpdate(controller, identityOnChain, document, controllerToken);

			return service.toJSON() as unknown as IDidService;
		} catch (error) {
			throw new GeneralError(
				this.CLASS_NAME,
				"addServiceFailed",
				undefined,
				Iota.extractPayloadError(error)
			);
		}
	}

	/**
	 * Remove a service from the document.
	 * @param controller The controller of the identity who can make changes.
	 * @param serviceId The id of the service.
	 * @returns Nothing.
	 * @throws NotFoundError if the id can not be resolved.
	 */
	public async removeService(controller: string, serviceId: string): Promise<void> {
		Guards.stringValue(this.CLASS_NAME, nameof(controller), controller);
		Guards.stringValue(this.CLASS_NAME, nameof(serviceId), serviceId);

		try {
			const idParts = DocumentHelper.parseId(serviceId);
			if (Is.empty(idParts.fragment)) {
				throw new NotFoundError(this.CLASS_NAME, "missingDid", serviceId);
			}

			const identityClient = await this.getIdentityClient(controller);
			const document = await identityClient.resolveDid(IotaDID.parse(idParts.id));

			if (Is.undefined(document)) {
				throw new NotFoundError(this.CLASS_NAME, "documentNotFound", idParts.id);
			}

			const services = document.service();
			const service = services.find(s => s.id().toString() === serviceId);

			if (!service) {
				throw new NotFoundError(this.CLASS_NAME, "serviceNotFound", serviceId);
			}

			document.removeService(service.id());

			const identity = await identityClient.getIdentity(this.extractAliasId(idParts.id));
			const identityOnChain = identity.toFullFledged();
			if (Is.undefined(identityOnChain)) {
				throw new NotFoundError(this.CLASS_NAME, "identityNotFound", idParts.id);
			}

			const controllerToken = await identityOnChain.getControllerToken(identityClient);
			if (Is.empty(controllerToken)) {
				throw new GeneralError(this.CLASS_NAME, "missingControllerToken");
			}

			await this.executeDocumentUpdate(controller, identityOnChain, document, controllerToken);
		} catch (error) {
			throw new GeneralError(
				this.CLASS_NAME,
				"removeServiceFailed",
				undefined,
				Iota.extractPayloadError(error)
			);
		}
	}

	/**
	 * Create a verifiable credential for a verification method.
	 * @param controller The controller of the identity who can make changes.
	 * @param verificationMethodId The verification method id to use.
	 * @param id The id of the credential.
	 * @param subject The credential subject to store in the verifiable credential.
	 * @param revocationIndex The bitmap revocation index of the credential, if undefined will not have revocation status.
	 * @returns The created verifiable credential and its token.
	 * @throws NotFoundError if the id can not be resolved.
	 */
	public async createVerifiableCredential(
		controller: string,
		verificationMethodId: string,
		id: string | undefined,
		subject: IJsonLdNodeObject,
		revocationIndex?: number
	): Promise<{
		verifiableCredential: IDidVerifiableCredential;
		jwt: string;
	}> {
		Guards.stringValue(this.CLASS_NAME, nameof(controller), controller);
		Guards.stringValue(this.CLASS_NAME, nameof(verificationMethodId), verificationMethodId);
		Guards.objectValue(this.CLASS_NAME, nameof(subject), subject);
		if (!Is.undefined(revocationIndex)) {
			Guards.number(this.CLASS_NAME, nameof(revocationIndex), revocationIndex);
		}

		try {
			const idParts = DocumentHelper.parseId(verificationMethodId);
			if (Is.empty(idParts.fragment)) {
				throw new NotFoundError(this.CLASS_NAME, "missingDid", verificationMethodId);
			}

			const identityClient = await this.getIdentityClient(controller);
			const issuerDocument = await identityClient.resolveDid(IotaDID.parse(idParts.id));

			if (Is.undefined(issuerDocument)) {
				throw new NotFoundError(this.CLASS_NAME, "documentNotFound", idParts.id);
			}

			const methods = issuerDocument.methods();
			const method = methods.find(m => m.id().toString() === verificationMethodId);
			if (!method) {
				throw new GeneralError(this.CLASS_NAME, "methodMissing", { method: verificationMethodId });
			}

			const subjectClone = ObjectHelper.clone(subject);

			const credContext = ObjectHelper.extractProperty(subjectClone, "@context", true);
			const credType = ObjectHelper.extractProperty(subjectClone, ["@type", "type"], false);

			const finalTypes = [];
			if (Is.stringValue(credType)) {
				finalTypes.push(credType);
			}

			const verificationMethodKey = await this._vaultConnector.getKey(
				`${controller}/${idParts.fragment}`
			);

			if (Is.undefined(verificationMethodKey)) {
				throw new GeneralError(this.CLASS_NAME, "verificationKeyMissing", {
					method: verificationMethodId
				});
			}

			if (Is.undefined(verificationMethodKey.publicKey)) {
				throw new GeneralError(this.CLASS_NAME, "publicKeyJwkMethodMissing", {
					method: verificationMethodId
				});
			}

			const jwkMemStore = new JwkMemStore();

			const jwkResult = await JwkHelper.fromEd25519Private(verificationMethodKey.privateKey);
			const jwkParams = jwkResult as IJwkParams;

			const keyId = await jwkMemStore.insert(new Jwk(jwkParams));
			const keyIdMemStore = new KeyIdMemStore();
			const methodDigest = new MethodDigest(method);
			await keyIdMemStore.insertKeyId(methodDigest, keyId);

			const storage = new Storage(jwkMemStore, keyIdMemStore);

			const subjectId = subjectClone.id;
			if (
				Is.stringValue(subjectId) &&
				!Url.tryParseExact(subjectId) &&
				!Urn.tryParseExact(subjectId)
			) {
				throw new GeneralError(this.CLASS_NAME, "invalidSubjectId", { subjectId });
			}

			const unsignedVc = new Credential({
				issuer: idParts.id,
				credentialSubject: subjectClone,
				type: finalTypes,
				id,
				context: credContext as ICredential["context"]
			});

			if (!Is.undefined(revocationIndex)) {
				Object.assign(unsignedVc, {
					credentialStatus: {
						id: `${issuerDocument.id().toString()}#revocation`,
						type: RevocationBitmap.type(),
						revocationBitmapIndex: revocationIndex.toString()
					}
				});
			}

			const credentialJwt = await issuerDocument.createCredentialJwt(
				storage,
				`#${idParts.fragment}`,
				unsignedVc,
				new JwsSignatureOptions()
			);

			const validatedCredential = new JwtCredentialValidator(new EdDSAJwsVerifier());
			const decoded = validatedCredential.validate(
				credentialJwt,
				issuerDocument,
				new JwtCredentialValidationOptions(),
				FailFast.FirstError
			);

			return {
				verifiableCredential: decoded.credential().toJSON() as IDidVerifiableCredential,
				jwt: credentialJwt.toString()
			};
		} catch (error) {
			throw new GeneralError(this.CLASS_NAME, "createVerifiableCredentialFailed", {
				error: BaseError.fromError(error)
			});
		}
	}

	/**
	 * Check a verifiable credential is valid.
	 * @param credentialJwt The credential to verify.
	 * @returns The credential stored in the jwt and the revocation status.
	 */
	public async checkVerifiableCredential(credentialJwt: string): Promise<{
		revoked: boolean;
		verifiableCredential?: IDidVerifiableCredential;
	}> {
		Guards.stringValue(this.CLASS_NAME, nameof(credentialJwt), credentialJwt);

		try {
			const identityClientReadOnly = await IotaIdentityUtils.createClient(this._config);
			const resolver = new Resolver({ client: identityClientReadOnly });
			const jwt = new Jwt(credentialJwt);
			const issuerDocumentId = JwtCredentialValidator.extractIssuerFromJwt(jwt);
			const issuerDocument = await resolver.resolve(issuerDocumentId.toString());

			if (Is.undefined(issuerDocument)) {
				throw new NotFoundError(this.CLASS_NAME, "documentNotFound", issuerDocumentId.toString());
			}

			const validatedCredential = new JwtCredentialValidator(new EdDSAJwsVerifier());
			const decoded = validatedCredential.validate(
				jwt,
				issuerDocument,
				new JwtCredentialValidationOptions(),
				FailFast.FirstError
			);
			const credential = decoded.credential();

			return {
				revoked: false,
				verifiableCredential: credential.toJSON() as IDidVerifiableCredential
			};
		} catch (error) {
			if (error instanceof Error && error.message.toLowerCase().includes("revoked")) {
				return {
					revoked: true
				};
			}
			throw new GeneralError(this.CLASS_NAME, "checkingVerifiableCredentialFailed", {
				error: BaseError.fromError(error)
			});
		}
	}

	/**
	 * Revoke verifiable credential(s).
	 * @param controller The controller of the identity who can make changes.
	 * @param issuerDocumentId The id of the document to update the revocation list for.
	 * @param credentialIndices The revocation bitmap index or indices to revoke.
	 * @returns Nothing.
	 */
	public async revokeVerifiableCredentials(
		controller: string,
		issuerDocumentId: string,
		credentialIndices: number[]
	): Promise<void> {
		Guards.stringValue(this.CLASS_NAME, nameof(controller), controller);
		Guards.stringValue(this.CLASS_NAME, nameof(issuerDocumentId), issuerDocumentId);
		Guards.array(this.CLASS_NAME, nameof(credentialIndices), credentialIndices);

		try {
			const identityClient = await this.getIdentityClient(controller);
			const document = await identityClient.resolveDid(IotaDID.parse(issuerDocumentId));

			if (Is.undefined(document)) {
				throw new NotFoundError(this.CLASS_NAME, "documentNotFound", issuerDocumentId);
			}

			const serviceId = `${document.id().toString()}#revocation`;
			const revocationService = document.service().find(s => s.id().toString() === serviceId);

			if (Is.undefined(revocationService)) {
				const revocationBitmap = new RevocationBitmap();
				const service = revocationBitmap.toService(serviceId as unknown as DIDUrl);
				document.insertService(service);
			}

			document.revokeCredentials("revocation", credentialIndices);

			const aliasId = this.extractAliasId(issuerDocumentId);
			const identity = await identityClient.getIdentity(aliasId);
			const identityOnChain = identity.toFullFledged();
			if (Is.undefined(identityOnChain)) {
				throw new NotFoundError(this.CLASS_NAME, "identityNotFound", issuerDocumentId);
			}

			const controllerToken = await identityOnChain.getControllerToken(identityClient);
			if (Is.empty(controllerToken)) {
				throw new GeneralError(this.CLASS_NAME, "missingControllerToken");
			}

			await this.executeDocumentUpdate(controller, identityOnChain, document, controllerToken);
		} catch (error) {
			throw new GeneralError(this.CLASS_NAME, "revokeVerifiableCredentialsFailed", {
				error: BaseError.fromError(error)
			});
		}
	}

	/**
	 * Unrevoke verifiable credential(s).
	 * @param controller The controller of the identity who can make changes.
	 * @param issuerDocumentId The id of the document to update the revocation list for.
	 * @param credentialIndices The revocation bitmap index or indices to un revoke.
	 * @returns Nothing.
	 */
	public async unrevokeVerifiableCredentials(
		controller: string,
		issuerDocumentId: string,
		credentialIndices: number[]
	): Promise<void> {
		Guards.stringValue(this.CLASS_NAME, nameof(controller), controller);
		Guards.stringValue(this.CLASS_NAME, nameof(issuerDocumentId), issuerDocumentId);
		Guards.array(this.CLASS_NAME, nameof(credentialIndices), credentialIndices);

		try {
			const identityClient = await this.getIdentityClient(controller);
			const document = await identityClient.resolveDid(IotaDID.parse(issuerDocumentId));

			if (Is.undefined(document)) {
				throw new NotFoundError(this.CLASS_NAME, "documentNotFound", issuerDocumentId);
			}

			const serviceId = `${document.id().toString()}#revocation`;
			const revocationService = document.service().find(s => s.id().toString() === serviceId);

			if (Is.undefined(revocationService)) {
				throw new NotFoundError(this.CLASS_NAME, "revocationServiceNotFound", serviceId);
			}

			document.unrevokeCredentials("revocation", credentialIndices);

			const aliasId = this.extractAliasId(issuerDocumentId);
			const identity = await identityClient.getIdentity(aliasId);
			const identityOnChain = identity.toFullFledged();

			if (Is.undefined(identityOnChain)) {
				throw new NotFoundError(this.CLASS_NAME, "identityNotFound", issuerDocumentId);
			}

			const controllerToken = await identityOnChain.getControllerToken(identityClient);
			if (Is.empty(controllerToken)) {
				throw new GeneralError(this.CLASS_NAME, "missingControllerToken");
			}

			await this.executeDocumentUpdate(controller, identityOnChain, document, controllerToken);
		} catch (error) {
			throw new GeneralError(this.CLASS_NAME, "unrevokeVerifiableCredentialsFailed", {
				error: BaseError.fromError(error)
			});
		}
	}

	/**
	 * Create a verifiable presentation from the supplied verifiable credentials.
	 * @param controller The controller of the identity who can make changes.
	 * @param verificationMethodId The method to associate with the presentation.
	 * @param presentationId The id of the presentation.
	 * @param contexts The contexts for the data stored in the verifiable credential.
	 * @param types The types for the data stored in the verifiable credential.
	 * @param verifiableCredentials The credentials to use for creating the presentation in jwt format.
	 * @param expiresInMinutes The time in minutes for the presentation to expire.
	 * @returns The created verifiable presentation and its token.
	 * @throws NotFoundError if the id can not be resolved.
	 */
	public async createVerifiablePresentation(
		controller: string,
		verificationMethodId: string,
		presentationId: string | undefined,
		contexts: IJsonLdContextDefinitionRoot | undefined,
		types: string | string[] | undefined,
		verifiableCredentials: (string | IDidVerifiableCredential)[],
		expiresInMinutes?: number
	): Promise<{
		verifiablePresentation: IDidVerifiablePresentation;
		jwt: string;
	}> {
		Guards.stringValue(this.CLASS_NAME, nameof(controller), controller);
		Guards.stringValue(this.CLASS_NAME, nameof(verificationMethodId), verificationMethodId);
		if (Is.array(types)) {
			Guards.arrayValue(this.CLASS_NAME, nameof(types), types);
		} else if (Is.string(types)) {
			Guards.stringValue(this.CLASS_NAME, nameof(types), types);
		}
		Guards.arrayValue(this.CLASS_NAME, nameof(verifiableCredentials), verifiableCredentials);
		if (!Is.undefined(expiresInMinutes)) {
			Guards.integer(this.CLASS_NAME, nameof(expiresInMinutes), expiresInMinutes);
		}

		try {
			const idParts = DocumentHelper.parseId(verificationMethodId);
			if (Is.empty(idParts.fragment)) {
				throw new NotFoundError(this.CLASS_NAME, "missingDid", verificationMethodId);
			}

			const identityClient = await this.getIdentityClient(controller);
			const issuerDocument = await identityClient.resolveDid(IotaDID.parse(idParts.id));

			if (Is.undefined(issuerDocument)) {
				throw new NotFoundError(this.CLASS_NAME, "documentNotFound", idParts.id);
			}

			const methods = issuerDocument.methods();
			const method = methods.find(m => m.id().toString() === verificationMethodId);

			if (!method) {
				throw new GeneralError(this.CLASS_NAME, "methodMissing", { method: verificationMethodId });
			}

			const didMethod = method.toJSON() as IDidDocumentVerificationMethod;

			if (Is.undefined(didMethod.publicKeyJwk)) {
				throw new GeneralError(this.CLASS_NAME, "publicKeyJwkMethodMissing", {
					method: verificationMethodId
				});
			}

			const finalTypes = [];
			if (Is.array(types)) {
				finalTypes.push(...types);
			} else if (Is.stringValue(types)) {
				finalTypes.push(types);
			}

			const credentials = [];
			for (const cred of verifiableCredentials) {
				if (Is.stringValue(cred)) {
					credentials.push(cred);
				} else {
					credentials.push(new Credential(cred as unknown as ICredential));
				}
			}

			const unsignedVp = new Presentation({
				context: contexts as IPresentation["context"],
				id: presentationId,
				verifiableCredential: credentials,
				type: finalTypes,
				holder: idParts.id
			});

			const verificationMethodKey = await this._vaultConnector.getKey(
				`${controller}/${idParts.fragment}`
			);

			if (Is.undefined(verificationMethodKey)) {
				throw new GeneralError(this.CLASS_NAME, "verificationKeyMissing", {
					method: verificationMethodId
				});
			}

			const jwkParams = {
				alg: didMethod.publicKeyJwk.alg,
				kty: didMethod.publicKeyJwk.kty as JwkType,
				crv: didMethod.publicKeyJwk.crv,
				x: didMethod.publicKeyJwk.x,
				d: Converter.bytesToBase64Url(verificationMethodKey.privateKey)
			} as IJwkParams;

			const jwkMemStore = new JwkMemStore();
			const jwk = new Jwk(jwkParams);
			const publicKeyJwk = jwk.toPublic();
			if (!publicKeyJwk) {
				throw new GeneralError(this.CLASS_NAME, "publicKeyJwkMissing", {
					jwk: jwk.kid()
				});
			}
			const keyId = await jwkMemStore.insert(jwk);
			const keyIdMemStore = new KeyIdMemStore();
			const methodDigest = new MethodDigest(method);

			await keyIdMemStore.insertKeyId(methodDigest, keyId);

			const expirationDate =
				Is.integer(expiresInMinutes) && expiresInMinutes > 0
					? Timestamp.nowUTC().checkedAdd(Duration.minutes(expiresInMinutes))
					: undefined;

			const storage = new Storage(jwkMemStore, keyIdMemStore);
			const presentationJwt = await issuerDocument.createPresentationJwt(
				storage,
				`#${method.id().fragment()?.toString()}`,
				unsignedVp,
				new JwsSignatureOptions(),
				new JwtPresentationOptions({ expirationDate })
			);
			const validatedCredential = new JwtPresentationValidator(new EdDSAJwsVerifier());
			const decoded = validatedCredential.validate(
				presentationJwt,
				issuerDocument,
				new JwtPresentationValidationOptions()
			);

			return {
				verifiablePresentation: decoded.presentation().toJSON() as IDidVerifiablePresentation,
				jwt: presentationJwt.toString()
			};
		} catch (error) {
			throw new GeneralError(
				this.CLASS_NAME,
				"createVerifiablePresentationFailed",
				undefined,
				Iota.extractPayloadError(error)
			);
		}
	}

	/**
	 * Check a verifiable presentation is valid.
	 * @param presentationJwt The presentation to verify.
	 * @returns The presentation stored in the jwt and the revocation status.
	 */
	public async checkVerifiablePresentation(presentationJwt: string): Promise<{
		revoked: boolean;
		verifiablePresentation?: IDidVerifiablePresentation;
		issuers?: IDidDocument[];
	}> {
		Guards.stringValue(this.CLASS_NAME, nameof(presentationJwt), presentationJwt);

		try {
			const identityClientReadOnly = await IotaIdentityUtils.createClient(this._config);
			const resolver = new Resolver<IotaDocument>({ client: identityClientReadOnly });
			const jwt = new Jwt(presentationJwt);
			const holderId = JwtPresentationValidator.extractHolder(jwt);
			const holderDocument = await resolver.resolve(holderId.toString());

			if (Is.undefined(holderDocument)) {
				throw new NotFoundError(this.CLASS_NAME, "documentNotFound", holderId.toString());
			}

			const validatedCredential = new JwtPresentationValidator(new EdDSAJwsVerifier());
			const decoded = validatedCredential.validate(
				jwt,
				holderDocument,
				new JwtPresentationValidationOptions()
			);
			const presentation = decoded.presentation();

			const credentialValidator = new JwtCredentialValidator(new EdDSAJwsVerifier());
			const validationOptions = new JwtCredentialValidationOptions({
				subjectHolderRelationship: [holderId.toString(), SubjectHolderRelationship.AlwaysSubject]
			});

			const jwtCredentials: Jwt[] = decoded
				.presentation()
				.verifiableCredential()
				.map(credential => {
					const jwtCredential = credential.tryIntoJwt();
					if (jwtCredential) {
						return jwtCredential;
					}
					return null;
				})
				.filter(Boolean) as Jwt[];

			const issuers: string[] = [];

			for (const jwtCredential of jwtCredentials) {
				const issuer = JwtCredentialValidator.extractIssuerFromJwt(jwtCredential);
				issuers.push(issuer.toString());
			}

			const resolvedIssuers = await resolver.resolveMultiple(issuers);

			for (let i = 0; i < jwtCredentials.length; i++) {
				credentialValidator.validate(
					jwtCredentials[i],
					resolvedIssuers[i],
					validationOptions,
					FailFast.FirstError
				);
			}

			const jsonIssuers: unknown[] = [];

			for (let issuer of resolvedIssuers) {
				if (!("toJSON" in issuer)) {
					issuer = issuer.toCoreDocument();
				}
				jsonIssuers.push(issuer.toJSON());
			}

			return {
				revoked: false,
				verifiablePresentation: presentation.toJSON() as IDidVerifiablePresentation,
				issuers: jsonIssuers as IDidDocument[]
			};
		} catch (error) {
			if (error instanceof Error && error.message.toLowerCase().includes("revoked")) {
				return {
					revoked: true
				};
			}

			throw new GeneralError(
				this.CLASS_NAME,
				"checkingVerifiablePresentationFailed",
				undefined,
				Iota.extractPayloadError(error)
			);
		}
	}

	/**
	 * Create a proof for arbitrary data with the specified verification method.
	 * @param controller The controller of the identity who can make changes.
	 * @param verificationMethodId The verification method id to use.
	 * @param proofType The type of proof to create.
	 * @param unsecureDocument The unsecure document to create the proof for.
	 * @returns The proof.
	 */
	public async createProof(
		controller: string,
		verificationMethodId: string,
		proofType: ProofTypes,
		unsecureDocument: IJsonLdNodeObject
	): Promise<IProof> {
		Guards.stringValue(this.CLASS_NAME, nameof(controller), controller);
		Guards.stringValue(this.CLASS_NAME, nameof(verificationMethodId), verificationMethodId);
		Guards.arrayOneOf<ProofTypes>(
			this.CLASS_NAME,
			nameof(proofType),
			proofType,
			Object.values(ProofTypes)
		);
		Guards.object<IJsonLdNodeObject>(this.CLASS_NAME, nameof(unsecureDocument), unsecureDocument);

		try {
			const idParts = DocumentHelper.parseId(verificationMethodId);
			if (Is.empty(idParts.fragment)) {
				throw new NotFoundError(this.CLASS_NAME, "missingDid", verificationMethodId);
			}

			const identityClient = await this.getIdentityClient(controller);
			const document = await identityClient.resolveDid(IotaDID.parse(idParts.id));

			if (Is.undefined(document)) {
				throw new NotFoundError(this.CLASS_NAME, "documentNotFound", idParts.id);
			}

			const methods = document.methods();
			const method = methods.find(m => m.id().toString() === verificationMethodId);

			if (!method) {
				throw new GeneralError(this.CLASS_NAME, "methodMissing", { method: verificationMethodId });
			}

			const keyId = `${controller}/${idParts.fragment}`;
			const verificationMethodKey = await this._vaultConnector.getKey(keyId);

			if (Is.undefined(verificationMethodKey)) {
				throw new GeneralError(this.CLASS_NAME, "privateKeyMissing", { keyId });
			}

			const unsignedProof = ProofHelper.createUnsignedProof(proofType, verificationMethodId);

			const jwk = await JwkHelper.fromEd25519Private(verificationMethodKey.privateKey);
			const signedProof = await ProofHelper.createProof(
				proofType,
				unsecureDocument,
				unsignedProof,
				jwk
			);
			return signedProof;
		} catch (error) {
			throw new GeneralError(
				this.CLASS_NAME,
				"createProofFailed",
				{ controller, verificationMethodId, proofType },
				Iota.extractPayloadError(error)
			);
		}
	}

	/**
	 * Verify proof for arbitrary data with the specified verification method.
	 * @param document The document to verify.
	 * @param proof The proof to verify.
	 * @returns True if the proof is verified.
	 */
	public async verifyProof(document: IJsonLdNodeObject, proof: IProof): Promise<boolean> {
		Guards.object<IJsonLdNodeObject>(this.CLASS_NAME, nameof(document), document);
		Guards.object<IProof>(this.CLASS_NAME, nameof(proof), proof);
		Guards.stringValue(this.CLASS_NAME, nameof(proof.verificationMethod), proof.verificationMethod);

		try {
			const idParts = DocumentHelper.parseId(proof.verificationMethod);

			if (Is.empty(idParts.fragment)) {
				throw new NotFoundError(this.CLASS_NAME, "missingDid", proof.verificationMethod);
			}

			const identityClient = await this.getIdentityClient();
			const resolvedDocument = await identityClient.resolveDid(IotaDID.parse(idParts.id));

			if (Is.undefined(resolvedDocument)) {
				throw new NotFoundError(this.CLASS_NAME, "documentNotFound", idParts.id);
			}

			const methods = resolvedDocument.methods();
			const method = methods.find(m => m.id().toString() === proof.verificationMethod);

			if (!method) {
				throw new GeneralError(this.CLASS_NAME, "methodMissing", {
					method: proof.verificationMethod
				});
			}

			const didMethod = method.toJSON() as IDidDocumentVerificationMethod;
			if (Is.undefined(didMethod.publicKeyJwk)) {
				throw new GeneralError(this.CLASS_NAME, "publicKeyJwkMethodMissing", {
					method: proof.verificationMethod
				});
			}

			return ProofHelper.verifyProof(document, proof, didMethod.publicKeyJwk);
		} catch (error) {
			throw new GeneralError(
				this.CLASS_NAME,
				"verifyProofFailed",
				undefined,
				Iota.extractPayloadError(error)
			);
		}
	}

	/**
	 * Get an identity client.
	 * @param controller The controller to get the client for.
	 * @returns The identity client.
	 * @internal
	 */
	private async getIdentityClient(controller?: string): Promise<IdentityClient> {
		const identityClientReadOnly = await IotaIdentityUtils.createClient(this._config);

		if (Is.undefined(controller)) {
			const jwkMemStore = new JwkMemStore();
			const keyIdMemStore = new KeyIdMemStore();
			const storage = new Storage(jwkMemStore, keyIdMemStore);

			// Create a proper no-op signer with valid but empty keys
			const noOpJwkParams: IJwkParams = {
				kty: JwkType.Okp,
				crv: "Ed25519",
				alg: JwsAlgorithm.EdDSA,
				x: "AAAAAAAAAAAAAAAAAAAAAAAAAAAAAAAAAAAAAAAAAAA", // Base64 encoded empty 32-byte array
				d: "AAAAAAAAAAAAAAAAAAAAAAAAAAAAAAAAAAAAAAAAAAA"
			};
			const noOpJwk = new Jwk(noOpJwkParams);
			const signer = new StorageSigner(storage, "", noOpJwk);
			return IdentityClient.create(identityClientReadOnly, signer);
		}

		const seed = await Iota.getSeed(this._config, this._vaultConnector, controller);

		const kp = Iota.getKeyPair(
			seed,
			this._config.coinType ?? Iota.DEFAULT_COIN_TYPE,
			0,
			this._walletAddressIndex,
			false
		);

		const jwkMemStore = new JwkMemStore();
		const keyIdMemStore = new KeyIdMemStore();
		const storage = new Storage(jwkMemStore, keyIdMemStore);

		const jwkParams: IJwkParams = {
			kty: JwkType.Okp,
			crv: "Ed25519",
			alg: JwsAlgorithm.EdDSA,
			x: Converter.bytesToBase64Url(kp.publicKey),
			d: Converter.bytesToBase64Url(kp.privateKey)
		};

		const jwk = new Jwk(jwkParams);
		const publicKeyJwk = jwk.toPublic();
		if (!publicKeyJwk) {
			throw new GeneralError(this.CLASS_NAME, "publicKeyJwkMissing", {
				jwk: jwk.kid()
			});
		}
		const keyId = await jwkMemStore.insert(jwk);
		const signer = new StorageSigner(storage, keyId, publicKeyJwk);
		return IdentityClient.create(identityClientReadOnly, signer);
	}

	/**
	 * Extract DID from execution result, handling both regular and gas station transaction formats.
	 * @param executionResult The transaction execution result.
	 * @param networkHrp The network HRP for DID construction.
	 * @returns The extracted DID.
	 * @throws GeneralError if the execution result format is unexpected.
	 * @internal
	 */
	private extractDidFromExecutionResult(
		executionResult: IIdentityTransactionResult,
		networkHrp: string
	): IotaDID {
		const regularDid = this.tryExtractDidFromRegularTransaction(executionResult);
		if (regularDid) {
			return regularDid;
		}

		return this.extractDidFromGasStationTransaction(executionResult, networkHrp);
	}

	/**
	 * Attempts to extract DID from a regular transaction result.
	 * @param executionResult The execution result.
	 * @returns The DID if found, undefined otherwise.
	 * @internal
	 */
	private tryExtractDidFromRegularTransaction(
		executionResult: IIdentityTransactionResult
	): IotaDID | undefined {
		if (
			executionResult.output?.didDocument &&
			typeof executionResult.output.didDocument === "function"
		) {
			return executionResult.output.didDocument().id();
		}
		return undefined;
	}

	/**
	 * Extracts DID from gas station transaction result.
	 * @param executionResult The execution result.
	 * @param networkHrp The network HRP for constructing the DID.
	 * @returns The extracted DID.
	 * @throws GeneralError if the DID cannot be extracted.
	 * @internal
	 */
	private extractDidFromGasStationTransaction(
		executionResult: IIdentityTransactionResult,
		networkHrp: string
	): IotaDID {
		const gasStationResult = executionResult as unknown as IGasStationTransactionResult;

		const did = this.tryExtractDidFromGasStationEffects(
			gasStationResult.effects?.created,
			networkHrp
		);

		if (did) {
			return did;
		}

		throw new GeneralError(this.CLASS_NAME, "unexpectedExecutionResult", {
			resultType: typeof executionResult,
			availableKeys: Object.keys(executionResult ?? {}),
			effectsKeys: Object.keys(gasStationResult.effects ?? {})
		});
	}

	/**
	 * Attempts to extract DID from gas station transaction effects.
	 * @param createdObjects The created objects from transaction effects.
	 * @param networkHrp The network HRP for constructing the DID.
	 * @returns The DID if found, undefined otherwise.
	 * @internal
	 */
	private tryExtractDidFromGasStationEffects(
		createdObjects: IGasStationCreatedObject[] | undefined,
		networkHrp: string
	): IotaDID | undefined {
		if (!Is.arrayValue(createdObjects)) {
			return undefined;
		}

		// Identity object is a SHARED object on IOTA
		const identityObject = createdObjects.find(
			obj => Is.object(obj.owner) && Is.object(obj.owner.Shared)
		);

		if (Is.undefined(identityObject)) {
			return undefined;
		}

		const objectId = ObjectHelper.propertyGet<string>(identityObject, "reference.objectId");

		if (Is.empty(objectId)) {
			throw new GeneralError(this.CLASS_NAME, "objectIdNotFound", {
				identityObject: JSON.stringify(identityObject)
			});
		}

		return IotaDID.parse(`did:iota:${networkHrp}:${objectId}`);
	}

	/**
	 * Extracts the alias ID from a document ID.
	 * @param documentId The document ID to extract from.
	 * @returns The alias ID.
	 * @throws GeneralError if the document ID format is invalid.
	 * @internal
	 */
	private extractAliasId(documentId: string): string {
		Guards.stringValue(this.CLASS_NAME, nameof(documentId), documentId);

		const parts = documentId.split(":");

		if (parts[0] === "did" && parts[1] === "iota") {
			if (parts.length === 3 && HexHelper.isHex(parts[2], true)) {
				return parts[2];
			}

			if (parts.length === 4 && HexHelper.isHex(parts[3], true)) {
				return parts[3];
			}
		}

		throw new GeneralError(this.CLASS_NAME, "invalidDocumentIdFormat", {
			documentId: documentId ?? ""
		});
	}

	/**
	 * Execute identity transaction with conditional gas station support.
	 * @param controller The controller identity.
	 * @param identityBuilder The identity builder from createIdentity().
	 * @returns The execution result.
	 * @internal
	 */
	private async executeIdentityTransaction(
		controller: string,
		identityBuilder: IIdentityBuilder
	): Promise<IIdentityTransactionResult> {
		if (Is.object(this._config.gasStation)) {
			return this.executeIdentityTransactionWithGasStation(controller, identityBuilder);
		}

		const identityClient = await this.getIdentityClient(controller);
		return identityBuilder.finish().buildAndExecute(identityClient);
	}

	/**
	 * Execute identity transaction with gas station sponsoring.
	 * @param controller The controller identity.
	 * @param identityBuilder The identity builder from createIdentity().
	 * @returns The execution result.
	 * @internal
	 */
	private async executeIdentityTransactionWithGasStation(
		controller: string,
		identityBuilder: IIdentityBuilder
	): Promise<IIdentityTransactionResult> {
		try {
			const identityClient = await this.getIdentityClient(controller);

			// Get user address for gas station, as the user remains the sender
			const userAddress = await this.getUserAddress(controller);

			const gasBudget = this._config.gasBudget ?? this._gasBudget;
			const gasReservation = await Iota.reserveGas(this._config, gasBudget);

			const gasCoinsWithStringVersions = gasReservation.gasCoins.map(coin => ({
				objectId: coin.objectId,
				version: String(coin.version),
				digest: coin.digest
			}));

			const finishedBuilder = identityBuilder.finish();

			const standardGasPrice = BigInt(1000);

			const gasConfiguredBuilder = finishedBuilder
				.withSender(userAddress)
				.withGasBudget(BigInt(gasBudget))
				.withGasOwner(gasReservation.sponsorAddress)
				.withGasPayment(gasCoinsWithStringVersions)
				.withGasPrice(standardGasPrice);

			const buildResult = await gasConfiguredBuilder.build(identityClient);

			if (Is.arrayValue(buildResult) && buildResult.length === 3 && Is.uint8Array(buildResult[0])) {
				const [txBytes, signatures] = buildResult;

				const txEffects = await Iota.executeGasStationTransaction(
					this._config,
					gasReservation.reservationId,
					txBytes,
					signatures[0]
				);

				return txEffects as unknown as IIdentityTransactionResult;
			}

			throw new GeneralError(
				this.CLASS_NAME,
				"gasStationTransactionBuildFailed",
				{
					buildResultType: typeof buildResult,
					isArray: Is.arrayValue(buildResult),
					length: Is.arrayValue(buildResult) ? buildResult.length : "not array"
				},
				Iota.extractPayloadError(buildResult)
			);
		} catch (error) {
			throw new GeneralError(
				this.CLASS_NAME,
				"gasStationTransactionFailed",
				undefined,
				Iota.extractPayloadError(error)
			);
		}
	}

	/**
	 * Get user address for the given controller.
	 * @param controller The controller to get the address for.
	 * @returns The user address.
	 * @internal
	 */
	private async getUserAddress(controller: string): Promise<string> {
		Guards.stringValue(this.CLASS_NAME, nameof(controller), controller);

		const seed = await Iota.getSeed(this._config, this._vaultConnector, controller);
		const addresses = Iota.getAddresses(
			seed,
			this._config.coinType ?? Iota.DEFAULT_COIN_TYPE,
			0,
			this._walletAddressIndex,
			1,
			false
		);
		return addresses[0];
	}

	/**
	 * Resolve DID with retry mechanism for newly created identities.
	 * @param identityClient The identity client.
	 * @param did The DID to resolve.
	 * @param maxRetries Maximum number of retry attempts.
	 * @param baseDelay Base delay in milliseconds.
	 * @returns The resolved DID document.
	 * @internal
	 */
	private async resolveDIDWithRetry(
		identityClient: IdentityClient,
		did: IotaDID,
		maxRetries: number = 5,
		baseDelay: number = 1000
	): Promise<IotaDocument> {
		Guards.object(this.CLASS_NAME, nameof(identityClient), identityClient);
		Guards.object(this.CLASS_NAME, nameof(did), did);
		Guards.integer(this.CLASS_NAME, nameof(maxRetries), maxRetries);
		Guards.integer(this.CLASS_NAME, nameof(baseDelay), baseDelay);

		if (maxRetries < 0) {
			throw new GeneralError(this.CLASS_NAME, "invalidMaxRetries", { maxRetries });
		}
		if (baseDelay < 0) {
			throw new GeneralError(this.CLASS_NAME, "invalidBaseDelay", { baseDelay });
		}

		for (let attempt = 0; attempt <= maxRetries; attempt++) {
			try {
				const resolved = await identityClient.resolveDid(did);

				if (Is.notEmpty(resolved)) {
					return resolved;
				}

				throw new GeneralError(this.CLASS_NAME, "didResolutionFailed");
			} catch (error) {
				if (attempt === maxRetries) {
					throw error;
				}
				// Calculate exponential backoff delay
				const delay = baseDelay * Math.pow(2, attempt);
				// Wait before next attempt
				await new Promise(resolve => setTimeout(resolve, delay));
			}
		}

		throw new GeneralError(this.CLASS_NAME, "didResolutionFailedAllRetries", {
			did: did.toString()
		});
	}

	/**
	 * Execute document update transaction with conditional gas station support.
	 * @param controller The controller identity.
	 * @param identityOnChain The on-chain identity to update.
	 * @param document The document to update.
	 * @param controllerToken The controller token.
	 * @returns The execution result.
	 * @internal
	 */
	private async executeDocumentUpdate(
		controller: string,
		identityOnChain: OnChainIdentity,
		document: IotaDocument,
		controllerToken: ControllerToken
	): Promise<IIdentityTransactionResult> {
		Guards.stringValue(this.CLASS_NAME, nameof(controller), controller);
		Guards.object(this.CLASS_NAME, nameof(identityOnChain), identityOnChain);
		Guards.object(this.CLASS_NAME, nameof(document), document);
		Guards.object(this.CLASS_NAME, nameof(controllerToken), controllerToken);

		const updateBuilder = identityOnChain
			.updateDidDocument(document.clone(), controllerToken)
			.withGasBudget(BigInt(this._gasBudget));

		if (Is.object(this._config.gasStation)) {
			return this.executeDocumentUpdateWithGasStation(controller, updateBuilder);
		}

		const identityClient = await this.getIdentityClient(controller);
		return updateBuilder.buildAndExecute(identityClient) as unknown as IIdentityTransactionResult;
	}

	/**
	 * Execute document update transaction with gas station sponsoring.
	 * @param controller The controller identity.
	 * @param updateBuilder The document update builder.
	 * @returns The execution result.
	 * @internal
	 */
	// eslint-disable-next-line no-console
	private async executeDocumentUpdateWithGasStation(
		controller: string,
		updateBuilder: TransactionBuilder<CreateProposal<UpdateDid>>
	): Promise<IIdentityTransactionResult> {
		Guards.stringValue(this.CLASS_NAME, nameof(controller), controller);
		Guards.object(this.CLASS_NAME, nameof(updateBuilder), updateBuilder);

		try {
			const identityClient = await this.getIdentityClient(controller);

			// Get user address for gas station, as the user remains the sender
			const userAddress = await this.getUserAddress(controller);

			const gasBudget = this._config.gasBudget ?? this._gasBudget;
			const gasReservation = await Iota.reserveGas(this._config, gasBudget);

			const gasCoinsWithStringVersions = gasReservation.gasCoins.map(coin => ({
				objectId: coin.objectId,
				version: String(coin.version),
				digest: coin.digest
			}));

			const standardGasPrice = BigInt(1000);

			const gasConfiguredBuilder = updateBuilder
				.withSender(userAddress)
				.withGasBudget(BigInt(gasBudget))
				.withGasOwner(gasReservation.sponsorAddress)
				.withGasPayment(gasCoinsWithStringVersions)
				.withGasPrice(standardGasPrice);

			const buildResult = await gasConfiguredBuilder.build(identityClient);

			if (Is.arrayValue(buildResult) && buildResult.length === 3 && Is.uint8Array(buildResult[0])) {
				const [txBytes, signatures] = buildResult;

				const txEffects = await Iota.executeGasStationTransaction(
					this._config,
					gasReservation.reservationId,
					txBytes,
					signatures[0]
				);

				return txEffects as unknown as IIdentityTransactionResult;
			}

			throw new GeneralError(
				this.CLASS_NAME,
				"gasStationTransactionBuildFailed",
				{
					buildResultType: typeof buildResult,
					isArray: Is.arrayValue(buildResult),
					length: Is.arrayValue(buildResult) ? buildResult.length : "not array"
				},
				Iota.extractPayloadError(buildResult)
			);
		} catch (error) {
			throw new GeneralError(
				this.CLASS_NAME,
				"gasStationDocumentUpdateFailed",
				undefined,
				Iota.extractPayloadError(error)
			);
		}
	}
}<|MERGE_RESOLUTION|>--- conflicted
+++ resolved
@@ -3,24 +3,16 @@
 import {
 	Credential,
 	Duration,
-	EdDSAJwsVerifier,
-	FailFast,
 	IdentityClient,
 	IotaDID,
 	IotaDocument,
-	Jwk,
 	JwkMemStore,
-	JwkType,
 	JwsAlgorithm,
 	JwsSignatureOptions,
-	Jwt,
-	JwtCredentialValidationOptions,
-	JwtCredentialValidator,
 	JwtPresentationOptions,
 	JwtPresentationValidationOptions,
 	JwtPresentationValidator,
 	KeyIdMemStore,
-	MethodDigest,
 	MethodScope,
 	Presentation,
 	Resolver,
@@ -30,7 +22,6 @@
 	StorageSigner,
 	SubjectHolderRelationship,
 	Timestamp,
-<<<<<<< HEAD
 	JwtCredentialValidator,
 	JwtCredentialValidationOptions,
 	FailFast,
@@ -43,21 +34,13 @@
 	type UpdateDid,
 	type OnChainIdentity,
 	type ControllerToken,
-	type IJwkParams,
-=======
 	VerificationMethod,
->>>>>>> 6354bf6b
 	type DIDUrl,
 	type ICredential,
 	type IJwkParams,
 	type IPresentation
 } from "@iota/identity-wasm/node/index.js";
-<<<<<<< HEAD
-
 import type { TransactionBuilder } from "@iota/iota-interaction-ts/node/transaction_internal.js";
-import { IotaClient } from "@iota/iota-sdk/client";
-=======
->>>>>>> 6354bf6b
 import {
 	BaseError,
 	Converter,
@@ -153,11 +136,7 @@
 
 		this._config = options.config;
 
-<<<<<<< HEAD
 		this._gasBudget = this._config.gasBudget ?? 1_000_000_000;
-=======
-		this._gasBudget = 1000000000n;
->>>>>>> 6354bf6b
 		this._walletAddressIndex = options.config.walletAddressIndex ?? 0;
 
 		Iota.populateConfig(this._config);
